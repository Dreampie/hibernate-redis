--- conflicted
+++ resolved
@@ -6,11 +6,7 @@
 
     <groupId>hibernate-redis</groupId>
     <artifactId>hibernate-redis-parent</artifactId>
-<<<<<<< HEAD
-    <version>1.2.0.RELEASE</version>
-=======
     <version>1.2.1.RELEASE</version>
->>>>>>> 5539d6bf
     <packaging>pom</packaging>
 
     <modules>
@@ -20,11 +16,7 @@
     <properties>
         <jdk.version>1.7</jdk.version>
 
-<<<<<<< HEAD
         <hibernate.version>4.2.4.Final</hibernate.version>
-=======
-        <hibernate.version>4.2.3.Final</hibernate.version>
->>>>>>> 5539d6bf
         <hibernate.search.version>4.3.0.Final</hibernate.search.version>
 
         <jedis.version>2.1.0</jedis.version>
@@ -36,11 +28,7 @@
         <slf4j.version>1.7.5</slf4j.version>
         <jboss.logging.version>3.1.3.GA</jboss.logging.version>
 
-<<<<<<< HEAD
         <springframework.version>3.2.4.RELEASE</springframework.version>
-=======
-        <springframework.version>3.2.3.RELEASE</springframework.version>
->>>>>>> 5539d6bf
 
         <tomcat.jdbc.version>7.0.42</tomcat.jdbc.version>
         <h2.version>1.3.170</h2.version>
